"""CKAN API actions
"""
import random
import string
from datetime import datetime, timedelta
from typing import List, Optional

import jwt
import pytz
from ckan.model.user import User
from ckan.plugins import toolkit
from six import string_types
from six.moves import range

from . import util
from .authzzie import Scope, UnknownEntityType

DEFAULT_MAX_LIFETIME = 900


def authorize(authorizer, context, data_dict):
    """Request an authorization token for a list of scopes
    """
    scopes = toolkit.get_or_bust(data_dict, 'scopes')
    if isinstance(scopes, string_types):
        scopes = scopes.split(' ')
    requested_scopes = [Scope.from_string(s) for s in scopes]

    max_lifetime = util.get_config_int('jwt_max_lifetime', DEFAULT_MAX_LIFETIME)
    lifetime = min(toolkit.asint(data_dict.get('lifetime', max_lifetime)), max_lifetime)
    expires = datetime.now(tz=pytz.utc) + timedelta(seconds=lifetime)

    try:
<<<<<<< HEAD
        granted_scopes = map(str, filter(None, (authorizer.authorize_scope(s, context=context)
                                                for s in requested_scopes)))
=======
        granted_scopes = [str(scope) for scope in filter(None, (authorizer.authorize_scope(s) for s in requested_scopes))]
>>>>>>> d1932922
    except UnknownEntityType as e:
        raise toolkit.ValidationError(str(e))

    user = context.get('auth_user_obj')
    return {"user_id": user.name if user else None,
            "token": _create_token(user, granted_scopes, expires),
            "expires_at": expires.isoformat(),
            "requested_scopes": [str(s) for s in requested_scopes],
            "granted_scopes": granted_scopes}


@toolkit.side_effect_free
def verify(_, data_dict, **__):
    """Validate a JWT token and dump it's payload
    """
    token = toolkit.get_or_bust(data_dict, 'token')
    strict = toolkit.asbool(data_dict.get('strict', True))
    jwt_algorithm = util.get_config('jwt_algorithm', 'RS256')
    if jwt_algorithm[0:2] == 'HS':
        # We're using a symmetric secret key
        key = _get_private_key()
    else:
        key = _get_public_key()

    if key is None:
        raise ValueError("No key is configured to verify JWT token")

    try:
        decoded = jwt.decode(token, key, algorithms=jwt_algorithm)
        result = {"verified": True,
                  "payload": decoded}
    except jwt.PyJWTError as e:
        result = {"verified": False,
                  "message": str(e)}

        if not strict:
            # Try to decode without verification and provide the payload
            try:
                decoded = jwt.decode(token, key, verify=False, algorithms=jwt_algorithm)
                result['payload'] = decoded
            except jwt.PyJWTError:
                pass

    return result


@toolkit.side_effect_free
def public_key(*_, **__):
    """Provide the public key used for JWT signing, if one was configured
    """
    pub_key = _get_public_key()
    if pub_key:
        return {
            "public_key": pub_key
        }

    raise toolkit.ObjectNotFound("Public key has not been configured")


def _create_token(user, scopes, expires):
    # type: (Optional[User], List[Scope], datetime) -> str
    """Create a JWT token
    """
    jwt_algorithm = util.get_config('jwt_algorithm', 'RS256')
    private_key = _get_private_key()
    issuer = util.get_config('jwt_issuer', toolkit.config.get('ckan.site_url'))

    payload = {"exp": expires,
               "nbf": datetime.now(tz=pytz.utc),
               "sub": user.name if user else None,
               "iss": issuer,
               "name": user.fullname if user else None,
               "scopes": ' '.join(scopes)}

    audience = util.get_config('jwt_audience')
    if audience:
        payload['aud'] = audience

    if util.get_config_bool('jwt_include_user_email', False):
        payload['email'] = user.email if user else None

    if util.get_config_bool('jwt_include_token_id', False):
        payload['jti'] = _generate_jti()

    return jwt.encode(payload, private_key, jwt_algorithm)


def _get_public_key():
    # type: () -> Optional[str]
    """Get the configured public key from file
    """
    pub_key_file = util.get_config('jwt_public_key_file', None)
    if pub_key_file is None:
        return None

    with open(pub_key_file, 'r') as f:
        return bytes(f.read())


def _get_private_key():
    # type: () -> Optional[str]
    """Get the configured private key from file or string
    """
    private_key = util.get_config('jwt_private_key', None)
    if not private_key:
        private_key_file = util.get_config('jwt_private_key_file')
        if private_key_file:
            with open(private_key_file, 'r') as f:
                private_key = f.read()
    return private_key


def _generate_jti(length=8):
    # type: (int) -> bytes
    """Generate a unique token ID
    """
    return ''.join(random.choice(string.printable) for _ in range(length))<|MERGE_RESOLUTION|>--- conflicted
+++ resolved
@@ -31,12 +31,7 @@
     expires = datetime.now(tz=pytz.utc) + timedelta(seconds=lifetime)
 
     try:
-<<<<<<< HEAD
-        granted_scopes = map(str, filter(None, (authorizer.authorize_scope(s, context=context)
-                                                for s in requested_scopes)))
-=======
-        granted_scopes = [str(scope) for scope in filter(None, (authorizer.authorize_scope(s) for s in requested_scopes))]
->>>>>>> d1932922
+        granted_scopes = filter(None, (authorizer.authorize_scope(s, context=context) for s in requested_scopes))
     except UnknownEntityType as e:
         raise toolkit.ValidationError(str(e))
 
@@ -45,7 +40,7 @@
             "token": _create_token(user, granted_scopes, expires),
             "expires_at": expires.isoformat(),
             "requested_scopes": [str(s) for s in requested_scopes],
-            "granted_scopes": granted_scopes}
+            "granted_scopes": [str(s) for s in granted_scopes]}
 
 
 @toolkit.side_effect_free
